--- conflicted
+++ resolved
@@ -1,386 +1,5 @@
 from jsonobject import ObjectProperty, ListProperty, DictProperty
 
-<<<<<<< HEAD
 SchemaProperty = ObjectProperty
 SchemaListProperty = ListProperty
-SchemaDictProperty = DictProperty
-=======
-""" Meta properties """
-
-from ..exceptions import BadValueError
-
-from .base import DocumentSchema
-from .properties import Property
-
-__all__ = ['SchemaProperty', 'SchemaListProperty', 'SchemaDictProperty']
-
-class SchemaProperty(Property):
-    """ Schema property. It allows you add a DocumentSchema instance 
-    a member of a Document object. It returns a
-   `schemaDocumentSchema` object.
-
-    Exemple :
-    
-            >>> from couchdbkit import *
-            >>> class Blog(DocumentSchema):
-            ...     title = StringProperty()
-            ...     author = StringProperty(default="me")
-            ... 
-            >>> class Entry(Document):
-            ...     title = StringProperty()
-            ...     body = StringProperty()
-            ...     blog = SchemaProperty(Blog())
-            ... 
-            >>> test = Entry()
-            >>> test._doc
-            {'body': None, 'doc_type': 'Entry', 'title': None, 'blog': {'doc_type': 'Blog', 'author': u'me', 'title': None}}
-            >>> test.blog.title = "Mon Blog"
-            >>> test._doc
-            {'body': None, 'doc_type': 'Entry', 'title': None, 'blog': {'doc_type': 'Blog', 'author': u'me', 'title': u'Mon Blog'}}
-            >>> test.blog.title
-            u'Mon Blog'
-            >>> from couchdbkit import Server
-            >>> s = Server()
-            >>> db = s.create_db('couchdbkit_test')
-            >>> Entry._db = db 
-            >>> test.save()
-            >>> doc = Entry.objects.get(test.id)
-            >>> doc.blog.title
-            u'Mon Blog'
-            >>> del s['simplecouchdb_test']
-
-    """
-
-    def __init__(self, schema, verbose_name=None, name=None, 
-            required=False, validators=None, default=None):
-
-        Property.__init__(self, verbose_name=None,
-            name=None, required=False, validators=None, default=default)
-       
-        use_instance = True
-        if isinstance(schema, type):
-            use_instance = False    
-
-        elif not isinstance(schema, DocumentSchema):
-            raise TypeError('schema should be a DocumentSchema instance')
-       
-        elif schema.__class__.__name__ == 'DocumentSchema':
-            use_instance = False
-            properties = schema._dynamic_properties.copy()
-            schema = DocumentSchema.build(**properties)
-            
-        self._use_instance = use_instance
-        self._schema = schema
-
-    def default_value(self):
-        if not self._use_instance:
-            if self.default:
-                return self.default
-            return self._schema()
-        return self._schema.clone()
-
-    def empty(self, value):
-        if not hasattr(value, '_doc'):
-            return True
-        if not value._doc or value._doc is None:
-            return True
-        return False
-
-    def validate(self, value, required=True):
-        value.validate(required=required)
-        value = super(SchemaProperty, self).validate(value)
-
-        if value is None:
-            return value
-
-        if not isinstance(value, DocumentSchema):
-            raise BadValueError(
-                'Property %s must be DocumentSchema instance, not a %s' % (self.name, 
-                type(value).__name__))
-        return value
-
-    def to_python(self, value):
-        if not self._use_instance:
-            schema = self._schema
-        else:
-            schema = self._schema.__class__
-        return schema.wrap(value)
-
-    def to_json(self, value):
-        if not isinstance(value, DocumentSchema):
-            if not self._use_instance:
-                schema = self._schema()
-            else:
-                schema = self._schema.clone()
-
-            if not isinstance(value, dict):
-                raise BadValueError("%s is not a dict" % str(value))
-            value = schema(**value)
-
-        return value._doc
-
-class SchemaListProperty(Property):
-    """A property that stores a list of things.
-
-      """
-    def __init__(self, schema, verbose_name=None, default=None, 
-            required=False, **kwds):
-        
-        Property.__init__(self, verbose_name, default=default,
-            required=required, **kwds)
-    
-        use_instance = True
-        if isinstance(schema, type):
-            use_instance = False    
-
-        elif not isinstance(schema, DocumentSchema):
-            raise TypeError('schema should be a DocumentSchema instance')
-       
-        elif schema.__class__.__name__ == 'DocumentSchema':
-            use_instance = False
-            properties = schema._dynamic_properties.copy()
-            schema = DocumentSchema.build(**properties)
-            
-        self._use_instance = use_instance
-        self._schema = schema
-        
-    def validate(self, value, required=True):
-        value = super(SchemaListProperty, self).validate(value, required=required)
-        if value and value is not None:
-            if not isinstance(value, list):
-                raise BadValueError('Property %s must be a list' % self.name)
-            value = self.validate_list_schema(value, required=required)
-        return value
-        
-    def validate_list_schema(self, value, required=True):
-        for v in value:
-            v.validate(required=required)
-        return value
-        
-    def default_value(self):
-        return []
-        
-    def to_python(self, value):
-        return LazySchemaList(value, self._schema, self._use_instance)
-        
-    def to_json(self, value):
-        return [svalue_to_json(v, self._schema, self._use_instance) for v in value]
-        
-        
-class LazySchemaList(list):
-
-    def __init__(self, doc, schema, use_instance, init_vals=None):
-        list.__init__(self)
-        
-        self.schema = schema
-        self.use_instance = use_instance
-        self.doc = doc
-        if init_vals is None:
-            # just wrap the current values
-            self._wrap()
-        else:
-            # initialize this list and the underlying list
-            # with the values given.
-            del self.doc[:]
-            for item in init_vals:
-                self.append(item)
-
-    def _wrap(self):
-        for v in self.doc:
-            if not self.use_instance: 
-                schema = self.schema()
-            else:
-                schema = self.schema.clone()
-                
-            value = schema.wrap(v)
-            list.append(self, value)
-
-    def __delitem__(self, index):
-        del self.doc[index]
-        list.__delitem__(self, index)
-
-    def __setitem__(self, index, value):
-        self.doc[index] = svalue_to_json(value, self.schema, 
-                                    self.use_instance)
-        list.__setitem__(self, index, value)
-
-    def __delslice__(self, i, j):
-        del self.doc[i:j]
-        super(LazySchemaList, self).__delslice__(i, j)
-
-    def __getslice__(self, i, j):
-        return LazySchemaList(self.doc[i:j], self.schema, self.use_instance)
-
-    def __setslice__(self, i, j, seq):
-        self.doc[i:j] = (svalue_to_json(v, self.schema, self.use_instance)
-                         for v in seq)
-        super(LazySchemaList, self).__setslice__(i, j, seq)
-
-    def __contains__(self, value):
-        for item in self.doc:
-            if item == value._doc:
-                return True
-        return False
-
-    def append(self, *args, **kwargs):
-        if args:
-            assert len(args) == 1
-            value = args[0]
-        else:
-            value = kwargs
-
-        self.doc.append(svalue_to_json(value, self.schema, 
-                                    self.use_instance))
-        super(LazySchemaList, self).append(value)
-
-    def count(self, value):
-        return sum(1 for item in self.doc if item == value._doc)
-
-    def extend(self, x):
-        self.doc.extend([svalue_to_json(item, self.schema, self.use_instance)
-                         for item in x])
-        super(LazySchemaList, self).extend(x)
-
-    def index(self, value, *args):
-        try:
-            i = max(0, args[0])
-        except IndexError:
-            i = 0
-        try:
-            j = min(len(self.doc), args[1])
-        except IndexError:
-            j = len(self.doc)
-        if j < 0:
-            j += len(self.doc)
-        for idx, item in enumerate(self.doc[i:j]):
-            if item == value._doc:
-                return idx + i
-        else:
-            raise ValueError('list.index(x): x not in list')
-
-    def insert(self, index, value):
-        self.__setslice__(index, index, [value])
-
-    def pop(self, index=-1):
-        del self.doc[index]
-        return super(LazySchemaList, self).pop(index)
-
-    def remove(self, value):
-        try:
-            del self[self.index(value)]
-        except ValueError:
-            raise ValueError('list.remove(x): x not in list')
-
-    def reverse(self):
-        self.doc.reverse()
-        list.reverse(self)
-
-    def sort(self, cmp=None, key=None, reverse=False):
-        self.doc.sort(cmp, key, reverse)
-        list.sort(self, cmp, key, reverse)
-        
-        
-class SchemaDictProperty(Property):
-    """A property that stores a dict of things.
-
-      """
-    def __init__(self, schema, verbose_name=None, default=None,
-            required=False, **kwds):
-
-        Property.__init__(self, verbose_name, default=default,
-            required=required, **kwds)
-
-        use_instance = True
-        if isinstance(schema, type):
-            use_instance = False
-
-        elif not isinstance(schema, DocumentSchema):
-            raise TypeError('schema should be a DocumentSchema instance')
-
-        elif schema.__class__.__name__ == 'DocumentSchema':
-            use_instance = False
-            properties = schema._dynamic_properties.copy()
-            schema = DocumentSchema.build(**properties)
-
-        self._use_instance = use_instance
-        self._schema = schema
-
-    def validate(self, value, required=True):
-        value = super(SchemaDictProperty, self).validate(value, required=required)
-        if value and value is not None:
-            if not isinstance(value, dict):
-                raise BadValueError('Property %s must be a dict' % self.name)
-            value = self.validate_dict_schema(value, required=required)
-        return value
-
-    def validate_dict_schema(self, value, required=True):
-        for v in value.values():
-             v.validate(required=required)
-        return value
-
-    def default_value(self):
-        return {}
-
-    def to_python(self, value):
-        return LazySchemaDict(value, self._schema, self._use_instance)
-
-    def to_json(self, value):
-        return dict([(k, svalue_to_json(v, self._schema, self._use_instance)) for k, v in value.items()])
-
-
-class LazySchemaDict(dict):
-
-    def __init__(self, doc, schema, use_instance, init_vals=None):
-        dict.__init__(self)
-
-        self.schema = schema
-        self.use_instance = use_instance
-        self.doc = doc
-        if init_vals is None:
-            # just wrap the current values
-            self._wrap()
-        else:
-            # initialize this dict and the underlying dict
-            # with the values given.
-            del self.doc[:]
-            for k, v in init_vals:
-                self[k] = self._wrap(v)
-
-    def _wrap(self):
-        for k, v in self.doc.items():
-            if not self.use_instance:
-                schema = self.schema()
-            else:
-                schema = self.schema.clone()
-
-            value = schema.wrap(v)
-            dict.__setitem__(self, k, value)
-
-    def __delitem__(self, index):
-        index = str(index)
-        del self.doc[index]
-        dict.__delitem__(self, index)
-
-    def __getitem__(self, index):
-        index = str(index)
-        return dict.__getitem__(self, index)
-
-    def __setitem__(self, index, value):
-        index = str(index)
-        self.doc[index] = svalue_to_json(value, self.schema,
-                                    self.use_instance)
-        dict.__setitem__(self, index, value)
-
-        
-def svalue_to_json(value, schema, use_instance):
-    if not isinstance(value, DocumentSchema):
-        if not isinstance(value, dict):
-            raise BadValueError("%s is not a dict" % str(value))
-
-        if not use_instance:
-            value = schema(**value)
-        else:
-            value = schema.clone(**value)
-
-    return value._doc
->>>>>>> c8e58dd5
+SchemaDictProperty = DictProperty