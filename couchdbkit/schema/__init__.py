--- conflicted
+++ resolved
@@ -155,21 +155,6 @@
 all threads. It's better to use the db object methods if you want to be
 threadsafe.
 """
-
-<<<<<<< HEAD
-from .properties import ALLOWED_PROPERTY_TYPES, Property, StringProperty, \
-IntegerProperty, DecimalProperty, BooleanProperty, FloatProperty, \
-DateTimeProperty, DateProperty, TimeProperty, DictProperty, \
-ListProperty, StringListProperty, SetProperty, dict_to_json, list_to_json, \
-value_to_json, MAP_TYPES_PROPERTIES, value_to_python, dict_to_python, \
-list_to_python, convert_property, value_to_property, LazyDict, LazyList, \
-LazySet
-from .base import ReservedWordError, \
-DocumentSchema, SchemaProperties, DocumentBase, QueryMixin, \
-AttachmentMixin, Document, StaticDocument, valid_id
-from .properties_proxy import SchemaProperty, SchemaListProperty, \
-SchemaDictProperty
-=======
 from .properties import (
         ALLOWED_PROPERTY_TYPES,
         Property,
@@ -205,7 +190,6 @@
 
 from .base import (
         ReservedWordError,
-        ALLOWED_PROPERTY_TYPES,
         DocumentSchema,
         SchemaProperties,
         DocumentBase,
@@ -219,7 +203,6 @@
         SchemaProperty,
         SchemaListProperty,
         SchemaDictProperty)
->>>>>>> c8e58dd5
 
 def contain(db, *docs):
     """ associate a db to multiple `Document` class"""
